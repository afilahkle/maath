import * as random from "../random";
import * as buffer from "../buffer";

describe("addAxis", () => {
  it("adds a 3rd axis to a 2D buffer", () => {
    const my2DBuffer = random.inCircle(new Float32Array(1_000 * 2));
    const my3DBuffer = buffer.addAxis(my2DBuffer, 2, () => 0.75);

    for (let i = 0; i < my2DBuffer.length; i += 2) {
      let j = (i / 2) * 3;

      expect(my3DBuffer[j]).toEqual(my2DBuffer[i]);
      expect(my3DBuffer[j + 1]).toEqual(my2DBuffer[i + 1]);
      expect(my3DBuffer[j + 2]).toEqual(0.75);
    }

<<<<<<< HEAD
    expect( my3DBuffer.length ).toEqual(1_000 * 3)

  })
=======
    expect(my3DBuffer.length).toEqual(1_000 * 3);
  });
>>>>>>> 1a033d1c

  it("adds a 4th axis to a 3D buffer", () => {
    const my3DBuffer = random.inSphere(new Float32Array(1_000 * 3));
    const my4DBuffer = buffer.addAxis(my3DBuffer, 3, () => 0.75);

    for (let i = 0; i < my3DBuffer.length; i += 3) {
      let j = (i / 3) * 4;

      expect(my4DBuffer[j]).toEqual(my3DBuffer[i]);
      expect(my4DBuffer[j + 1]).toEqual(my3DBuffer[i + 1]);
      expect(my4DBuffer[j + 2]).toEqual(my3DBuffer[i + 2]);
      expect(my4DBuffer[j + 3]).toEqual(0.75);
    }

<<<<<<< HEAD
    expect( my4DBuffer.length ).toEqual(1_000 * 4)

  })
})
=======
    expect(my4DBuffer.length).toEqual(1_000 * 4);
  });
});
>>>>>>> 1a033d1c
<|MERGE_RESOLUTION|>--- conflicted
+++ resolved
@@ -14,14 +14,8 @@
       expect(my3DBuffer[j + 2]).toEqual(0.75);
     }
 
-<<<<<<< HEAD
-    expect( my3DBuffer.length ).toEqual(1_000 * 3)
-
-  })
-=======
     expect(my3DBuffer.length).toEqual(1_000 * 3);
   });
->>>>>>> 1a033d1c
 
   it("adds a 4th axis to a 3D buffer", () => {
     const my3DBuffer = random.inSphere(new Float32Array(1_000 * 3));
@@ -36,13 +30,6 @@
       expect(my4DBuffer[j + 3]).toEqual(0.75);
     }
 
-<<<<<<< HEAD
-    expect( my4DBuffer.length ).toEqual(1_000 * 4)
-
-  })
-})
-=======
     expect(my4DBuffer.length).toEqual(1_000 * 4);
   });
-});
->>>>>>> 1a033d1c
+});